/**
 * FPGA advertisement pin handling code.
 *
 * This file is part of Apollo.
 *
<<<<<<< HEAD
 * Copyright (c) 2023-2024 Great Scott Gadgets <info@greatscottgadgets.com>
=======
 * Copyright (c) 2024 Great Scott Gadgets <info@greatscottgadgets.com>
>>>>>>> 675a817f
 * SPDX-License-Identifier: BSD-3-Clause
 */

#include <stdbool.h>
#include "fpga_adv.h"
#include "usb_switch.h"
#include "apollo_board.h"
#include <hal/include/hal_gpio.h>

#include <bsp/board_api.h>
#include <hpl/pm/hpl_pm_base.h>
#include <hpl/gclk/hpl_gclk_base.h>
#include <peripheral_clk_config.h>

#ifdef BOARD_HAS_USB_SWITCH

// Switching the shared USB port to the FPGA is allowed.
static bool fpga_usb_allowed = false;

// Duration of the time window (in milliseconds).
#define WINDOW_PERIOD_MS 200UL

// Store the timestamp of the last time window update.
static uint32_t last_update = 0;

// Counter of edges detected within the last time window.
static uint32_t window_edges = 0;

<<<<<<< HEAD

static void fpga_adv_byte_received_cb(uint8_t byte, int parity_error);
=======
// Counter of edges detected since the last time window update.
static volatile uint32_t edge_counter = 0;
>>>>>>> 675a817f

#endif

/**
 * Initialize FPGA_ADV receive-only pin
 */
void fpga_adv_init(void)
{
#ifdef BOARD_HAS_USB_SWITCH
	// Enable the APB clock for EIC (External Interrupt Controller).
	_pm_enable_bus_clock(PM_BUS_APBA, EIC);

	// Configure GCLK for EIC.
	_gclk_enable_channel(GCLK_CLKCTRL_ID_EIC_Val, GCLK_CLKCTRL_GEN_GCLK0_Val);
	while (GCLK->STATUS.bit.SYNCBUSY);

	// Configure FPGA_ADV as an input with function A (external interrupt).
	gpio_set_pin_direction(FPGA_ADV, GPIO_DIRECTION_IN);
	gpio_set_pin_pull_mode(FPGA_ADV, GPIO_PULL_UP);
	gpio_set_pin_function(FPGA_ADV, MUX_PA09A_EIC_EXTINT7);

	// Disable EIC.
	EIC->CTRL.bit.ENABLE = 0;
	while (EIC->STATUS.bit.SYNCBUSY);

	// Configure EIC to trigger on rising edge.
	EIC->CONFIG[0].reg &= ~EIC_CONFIG_SENSE7_Msk;
	EIC->CONFIG[0].reg |= EIC_CONFIG_SENSE7_RISE;

	// Enable External Interrupt.
	EIC->INTENSET.reg = EIC_INTENSET_EXTINT(1 << 7);

	// Enable EIC.
	EIC->CTRL.bit.ENABLE = 1;
	while (EIC->STATUS.bit.SYNCBUSY);

	// Enable IRQ.
	NVIC_EnableIRQ(EIC_IRQn);
#endif
}

/**
 * Task for things related with the advertisement pin
 */
void fpga_adv_task(void)
{
#ifdef BOARD_HAS_USB_SWITCH
	// Wait for the defined time window.
	if (board_millis() - last_update < WINDOW_PERIOD_MS) return;

	// Update edge counts inside time window.
	window_edges = edge_counter;
	edge_counter = 0;
	last_update  = board_millis();

    // Take over USB if the FPGA is not requesting the port.
	if (fpga_requesting_port() == false) {
		take_over_usb();
	} else if (fpga_usb_allowed) {
		hand_off_usb();
	}
#endif
}

/**
 * Allow FPGA takeover of the USB port
 */
void allow_fpga_takeover_usb(bool allow)
{
#ifdef BOARD_HAS_USB_SWITCH
	fpga_usb_allowed = allow;
#else
	/*
	 * Boards without a USB switch also lack the advertising channel used
	 * by the FPGA to request the USB port. On those platforms we
	 * immediately hand off the port to the FPGA.
	 */
	hand_off_usb();
#endif
}

/**
 * True if we received an advertisement message within the last time window.
 */
bool fpga_requesting_port(void)
{
#ifdef BOARD_HAS_USB_SWITCH
	// True iff the number of edge counts surpasses the defined threshold.
	return window_edges > 2;
#else
	return false;
#endif
}


#ifdef BOARD_HAS_USB_SWITCH
/**
 * FPGA_ADV interrupt handler.
 */
void EIC_Handler(void) {
  // Clear the interrupt flag.
  EIC->INTFLAG.reg = EIC_INTFLAG_EXTINT(1 << 7);

  // Increment our edge counter.
  edge_counter++;
}
#endif<|MERGE_RESOLUTION|>--- conflicted
+++ resolved
@@ -3,11 +3,7 @@
  *
  * This file is part of Apollo.
  *
-<<<<<<< HEAD
  * Copyright (c) 2023-2024 Great Scott Gadgets <info@greatscottgadgets.com>
-=======
- * Copyright (c) 2024 Great Scott Gadgets <info@greatscottgadgets.com>
->>>>>>> 675a817f
  * SPDX-License-Identifier: BSD-3-Clause
  */
 
@@ -36,13 +32,8 @@
 // Counter of edges detected within the last time window.
 static uint32_t window_edges = 0;
 
-<<<<<<< HEAD
-
-static void fpga_adv_byte_received_cb(uint8_t byte, int parity_error);
-=======
 // Counter of edges detected since the last time window update.
 static volatile uint32_t edge_counter = 0;
->>>>>>> 675a817f
 
 #endif
 
